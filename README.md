# QOSF-FeMoco2020

![FeMoco residue from 3U7Q (labeled ICS)](images/ics.png "FeMoco residue from 3U7Q (labeled ICS)")

Project for the QOSF mentorship program investigating the FeMo cofactor of nitrogenase

# Work Log

* (11/15/2020) Extracted ICS from [3U7Q](https://www.rcsb.org/3d-view/3U7Q/1) (see molecules/ICS.pdb)
    * This protein was found from [this paper](https://pubs.rsc.org/en/content/articlelanding/2019/cp/c8cp06930a#!divAbstract) and was chosen for being from a high-resolution x-ray diffraction (1.0 A) experiment and contained the correct atom (carbon) in the central cage.
* (11/15/2020) Added ICS visualization from JMOL (see images/ics.png)
* (11/15/2020) Added initial script to generate the Hamiltonian (see `gen_hamiltonian.py`)
* (11/19/2020) Added results from initial attempt at evaluating the Hamiltonian (SCF Convergence Issue)
* (11/25/2020) Added `casscf_test.py` to test CASSCF with ROHF. Added converged checkpoint file (`rohf.chk`).
* (11/25/2020) Ran STO-3G, S=3/2, Q=-1 ROHF (results in npy branch)
* (12/03/2020) Some ROHF runs and added Mulliken analysis results
* (12/03/2020) Added Fermionic Hamiltonian with 183 frozen orbitals, 30 active orbitals (`jw_ham`)
<<<<<<< HEAD
* (12/21/2020) Added `hamiltonians/hamq_occ183_act5_jw_fin`, generated with:

```
hamf_occ183_act5 = get_fermion_operator(ham_occ183_act5)
hamq_occ183_act5_jw = jordan_wigner(hamf_occ183_act5)
hamq_occ183_act5_jw_fin = remove_complex(hamq_occ183_act5_jw)
x = str(hamq_occ183_act5_jw_fin)
x = hamq_occ183_act5_jw_fin
y = str(x)
open("hamq_occ183_act5_jw_fin", "w").write(y)
```
=======
* (12/13/2020) Added Hamiltonian with 183 frozen orbitals, 15 active orbitals
>>>>>>> b1359e0f

# General notes

## Generating the Hamiltonian

* Current Hamiltonian needs ~230-ish qubits
* Too big for most NISQ computers, but can run on D-Wave if the Hamiltonian is quadratic

## Thorneley-Lowe Model

Molybdenum nitrogenase performs the following reaction:

```
N2 + 8 H+ + 8 e− + 16 MgATP → 2 NH3 + H2 + 16 MgADP + 16 Pi
```

The full mechanism for this is unknown, but an experimentally-supported schematic is given by the [Lowe-Thorneley kinetic model](https://en.wikipedia.org/wiki/Nitrogenase#Lowe-Thorneley_kinetic_model):

![Lowe-Thorneley kinetic model](https://upload.wikimedia.org/wikipedia/en/a/a0/Lowe-Thorneley_Kinetic_Model.jpg)

E0 is the resting state for FeMoco.  E4 is the Janus state which is ready to accept N2 to produce ammonia.  A lot of focus is on the structure of the E4 state.

## Papers

TODO

## Mulliken Analysis / Frozen Core Model

TODO

## QUBO

TODO<|MERGE_RESOLUTION|>--- conflicted
+++ resolved
@@ -15,7 +15,7 @@
 * (11/25/2020) Ran STO-3G, S=3/2, Q=-1 ROHF (results in npy branch)
 * (12/03/2020) Some ROHF runs and added Mulliken analysis results
 * (12/03/2020) Added Fermionic Hamiltonian with 183 frozen orbitals, 30 active orbitals (`jw_ham`)
-<<<<<<< HEAD
+* (12/13/2020) Added Hamiltonian with 183 frozen orbitals, 15 active orbitals
 * (12/21/2020) Added `hamiltonians/hamq_occ183_act5_jw_fin`, generated with:
 
 ```
@@ -27,9 +27,6 @@
 y = str(x)
 open("hamq_occ183_act5_jw_fin", "w").write(y)
 ```
-=======
-* (12/13/2020) Added Hamiltonian with 183 frozen orbitals, 15 active orbitals
->>>>>>> b1359e0f
 
 # General notes
 
