# QOSF-FeMoco2020

![FeMoco residue from 3U7Q (labeled ICS)](images/ics.png "FeMoco residue from 3U7Q (labeled ICS)")

Project for the QOSF mentorship program investigating the FeMo cofactor of nitrogenase

# Work Log

* (11/15/2020) Extracted ICS from [3U7Q](https://www.rcsb.org/3d-view/3U7Q/1) (see molecules/ICS.pdb)
    * This protein was found from [this paper](https://pubs.rsc.org/en/content/articlelanding/2019/cp/c8cp06930a#!divAbstract) and was chosen for being from a high-resolution x-ray diffraction (1.0 A) experiment and contained the correct atom (carbon) in the central cage.
* (11/15/2020) Added ICS visualization from JMOL (see images/ics.png)
* (11/15/2020) Added initial script to generate the Hamiltonian (see `gen_hamiltonian.py`)
<<<<<<< HEAD
* (11/25/2020) Added `casscf_test.py` to test CASSCF with ROHF. Added converged checkpoint file (`rohf.chk`).

# Week 4

This week, we wanted to prioritize the following:

* Calculating the Hamiltonian for the FeMo cofactor (or a smaller molecule)
* TODO forgot

# Generating the Hamiltonian

TODO

# Thorneley-Lowe Model

Molybdenum nitrogenase performs the following reaction:

```
N2 + 8 H+ + 8 e− + 16 MgATP → 2 NH3 + H2 + 16 MgADP + 16 Pi
```

The full mechanism for this is unknown, but an experimentally-supported schematic is given by the [Lowe-Thorneley kinetic model](https://en.wikipedia.org/wiki/Nitrogenase#Lowe-Thorneley_kinetic_model):

![Lowe-Thorneley kinetic model](https://upload.wikimedia.org/wikipedia/en/a/a0/Lowe-Thorneley_Kinetic_Model.jpg)

E0 is the resting state for FeMoco.  E4 is the Janus state which is ready to accept N2 to produce ammonia.  A lot of focus is on the structure of the E4 state.

=======
* (11/19/2020) Added results from initial attempt at evaluating the Hamiltonian (SCF Convergence Issue)
>>>>>>> 3e5fa2d6
<|MERGE_RESOLUTION|>--- conflicted
+++ resolved
@@ -10,7 +10,7 @@
     * This protein was found from [this paper](https://pubs.rsc.org/en/content/articlelanding/2019/cp/c8cp06930a#!divAbstract) and was chosen for being from a high-resolution x-ray diffraction (1.0 A) experiment and contained the correct atom (carbon) in the central cage.
 * (11/15/2020) Added ICS visualization from JMOL (see images/ics.png)
 * (11/15/2020) Added initial script to generate the Hamiltonian (see `gen_hamiltonian.py`)
-<<<<<<< HEAD
+* (11/19/2020) Added results from initial attempt at evaluating the Hamiltonian (SCF Convergence Issue)
 * (11/25/2020) Added `casscf_test.py` to test CASSCF with ROHF. Added converged checkpoint file (`rohf.chk`).
 
 # Week 4
@@ -37,7 +37,3 @@
 ![Lowe-Thorneley kinetic model](https://upload.wikimedia.org/wikipedia/en/a/a0/Lowe-Thorneley_Kinetic_Model.jpg)
 
 E0 is the resting state for FeMoco.  E4 is the Janus state which is ready to accept N2 to produce ammonia.  A lot of focus is on the structure of the E4 state.
-
-=======
-* (11/19/2020) Added results from initial attempt at evaluating the Hamiltonian (SCF Convergence Issue)
->>>>>>> 3e5fa2d6
