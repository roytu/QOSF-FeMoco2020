--- conflicted
+++ resolved
@@ -57,38 +57,57 @@
 So what is this and why do we care? This is a cluster that appears in
 nitrogenase, an enzyme responsible for converting gaseous nitrogen (N2) to
 ammonia (NH3) in soil.  The ammonia is then used by plants to synthesize
-chlorophyll. This process (called nitrogen fixation) is a major bottleneck for plant growth, and therefore
-food production, and there are industrial processes that attempt to mimic this.
-The Haber-Bosch process subjects gaseous nitrogen to high temperatures and
-pressures to break the triple-bond, and produces the majority of the nitrogen
-supply available to plants today.  However, generating this high-pressure
-environment is energy-expensive, and the Haber process consumes about 1-2% of the
-world's energy production.  What's /not/ understood is how nitrogenase can break
-the triple-bond of N2 at atmospheric temperatures and pressures.
+chlorophyll. This process (called nitrogen fixation) is a major bottleneck for
+plant growth, and therefore food production, and there are industrial processes
+that attempt to mimic this.  The Haber-Bosch process subjects gaseous nitrogen
+to high temperatures and pressures to break the triple-bond, and produces the
+majority of the nitrogen supply available to plants today.  However, generating
+this high-pressure environment is energy-expensive, and the Haber process
+consumes about 1-2% of the world's energy production.  What's /not/ understood
+is how nitrogenase can break the triple-bond of N2 at atmospheric temperatures
+and pressures.
 
-TODO add formula for Haber bosch
-TODO add formula for Femoco catalyzed nitrogen fixation
+TODO add formula for Haber bosch TODO add formula for Femoco catalyzed nitrogen
+fixation
 
 This is the question: How does FeMoco *actually* catalyze nitrogen fixation, and
 can we scale this process to replace Haber-Bosch?
 
 ## Background Info
 
-<<<<<<< HEAD
 To make this concrete -- we know that the reaction starts with N2 and FeMoco,
 and somehow ends up producing NH3 and FeMoco:
 
 TODO N2 + Femoco -> intermediates -> NH3 + Femoco image in Azobacter vinelandii
 
-TODO We want to find what are the chemical intermediates
-TODO Eyring rate equation
-TODO Energy spectrum
-TODO Lowest energy not necessarily ideal (reference Ian Dance paper)
-=======
-### Quantum Chemistry using Classical Computers
-Simulating quantum mechanical systems, such as molecules have been an important quest in the theoretical chemistry community for some time and numerous algorithms of different cost and underlying theories, are actively researched. For transition metal complexes, due to its complexity, a common choice is to use DFT (density functional theory). Starting from the many-body setup with multiple electrons, protons, and neutrons interacting in the target system, DFT operates on the electron density as a variable, reducing down some complexity of the problem. Based on this background, DFT has some record of treating some moderately-sized molecules chemists are interested in with reasonable cost and accuracy in predicting key chemical properties.
+TODO We want to find what are the chemical intermediates TODO Eyring rate
+equation TODO Energy spectrum TODO Lowest energy not necessarily ideal
+(reference Ian Dance paper)
 
-Even with these simplifications, the entire FeMoco complex is quite difficult to simulate with DFT using basis sets that are detailed enough and clever choice of the functionals. Because our aim is to pedagogically explore the steps as if we had the resources to complete the simulation on conventional and quantum computers, simple *(and fictitious)* complex of Fe<sub>2</sub>S<sub>2</sub>, which comprise the core of the FeMoco was used as a model system. Using Orca[^orca] and Avogadro[^avogadro], starting from initial geometries deposited from crystallography, geometry optimization can be performed using the functionals and basis sets (TPSSh and def2-TZVPP in our run) and the frontier orbitals can be plotted. These simulations on classical computer provide us with a baseline of where things are before we explore the quantum computing side of this tale.
+### Quantum Chemistry using Classical Computers Simulating quantum mechanical
+systems, such as molecules, has been an important quest in the theoretical
+chemistry community for some time, and numerous algorithms of different cost and
+underlying theories are actively researched. For transition metal complexes, due
+to their complexity, a common choice is to use DFT (density functional theory).
+Starting from the many-body setup with multiple electrons, protons, and neutrons
+interacting in the target system, DFT operates on the electron density as a
+variable, reducing down some complexity of the problem. Based on this
+background, DFT has some record of treating some moderately-sized molecules
+chemists are interested in with reasonable cost and accuracy in predicting key
+chemical properties.
+
+Even with these simplifications, the entire FeMoco complex is quite difficult to
+simulate with DFT using basis sets that are detailed enough, even with clever
+choice of the functionals. Because our aim is to pedagogically explore the steps
+as if we had the resources to complete the simulation on conventional and
+quantum computers, the simple *(and fictitious)* complex of
+Fe<sub>2</sub>S<sub>2</sub>, which comprises the core of FeMoco, was used as a
+model system. Using Orca[^orca] and Avogadro[^avogadro], starting from initial
+geometries deposited from crystallography, geometry optimization can be
+performed using the functionals and basis sets (TPSSh and def2-TZVPP in our run)
+and the frontier orbitals can be plotted. These simulations on a classical
+computer provide us with a baseline of where things are before we explore the
+quantum computing side of this tale.
 
 [//]: # "TODO Add diagrams/visuals from DFT run"
 
@@ -99,7 +118,6 @@
 ### Variational Quantum Eigensolver
 
 [//]: # "TODO Add a few words about VQE"
->>>>>>> 2b585ed7
 
 ## Project Planning
 
@@ -115,8 +133,8 @@
 it. The first structural models appeared in 1978[^cramer], with the six-atom
 iron cage discovered in 1992. In 2002, a central atom within the cage was
 discovered, which was widely believed to be nitrogen. It wasn't until 2011 when
-we'd have the correct stoichiometry, when the central atom was determined
-to be carbon [^spatzal].
+we'd have the correct stoichiometry, when the central atom was determined to be
+carbon [^spatzal].
 
 All of this is to say, a lot of the literature and geometries for FeMoco are
 incorrect, and it's important to find a structure from after 2011. Our analysis
@@ -149,11 +167,10 @@
 
 [^qosf]: <https://qosf.org/qc_mentorship/>
 [^vesselin]: <TODO>
-<<<<<<< HEAD
 [^spatzal]: <https://science.sciencemag.org/content/334/6058/940>
 [^cramer]: . Cramer SP, Hodgson KO, Gillum WO, Mortenson LE. J Am Chem Soc.
-[^bjornsson]: 1978;100:3398–3407. Bjornsson R, Neese F, Schrock RR, Einsle O, DeBeer S. The discovery of Mo(III) in FeMoco: reuniting enzyme and model chemistry. J Biol Inorg Chem. 2015;20(2):447-460. doi:10.1007/s00775-014-1230-6
-=======
+[^bjornsson]: 1978;100:3398–3407. Bjornsson R, Neese F, Schrock RR, Einsle O,
+DeBeer S. The discovery of Mo(III) in FeMoco: reuniting enzyme and model
+chemistry. J Biol Inorg Chem. 2015;20(2):447-460. doi:10.1007/s00775-014-1230-6
 [^orca]: <https://orcaforum.kofo.mpg.de/>
-[^avogadro]: <https://avogadro.cc/>
->>>>>>> 2b585ed7
+[^avogadro]: <https://avogadro.cc/>